<<<<<<< HEAD
<?xml version="1.0" encoding="utf-8"?><!--
=======
<?xml version="1.0" encoding="utf-8" ?>
<!--
>>>>>>> 80a9de18
 Copyright 2020 Google LLC
 Licensed under the Apache License, Version 2.0 (the "License");
 you may not use this file except in compliance with the License.
 You may obtain a copy of the License at
      http://www.apache.org/licenses/LICENSE-2.0
 Unless required by applicable law or agreed to in writing, software
 distributed under the License is distributed on an "AS IS" BASIS,
 WITHOUT WARRANTIES OR CONDITIONS OF ANY KIND, either express or implied.
 See the License for the specific language governing permissions and
 limitations under the License.
-->
<<<<<<< HEAD

<LinearLayout xmlns:android="http://schemas.android.com/apk/res/android"
=======
<LinearLayout
>>>>>>> 80a9de18
    android:layout_width="match_parent"
    android:layout_height="wrap_content"
    android:layout_marginHorizontal="@dimen/item_margin_horizontal"
    android:layout_marginVertical="@dimen/item_margin_vertical"
<<<<<<< HEAD
    android:orientation="vertical">
=======
    xmlns:android="http://schemas.android.com/apk/res/android"
>
>>>>>>> 80a9de18

    <LinearLayout
        android:layout_width="match_parent"
        android:layout_height="wrap_content"
<<<<<<< HEAD
        android:orientation="horizontal">

        <TextView
            android:id="@+id/prefix"
            android:layout_width="wrap_content"
            android:layout_height="wrap_content"
            android:visibility="gone" />

        <TextView
            android:id="@+id/dropdown_question_title"
            android:layout_width="match_parent"
            android:layout_height="wrap_content"
            android:layout_marginStart="@dimen/item_margin_vertical"
            android:layout_marginEnd="@dimen/item_margin_horizontal" />

    </LinearLayout>
=======
    />
>>>>>>> 80a9de18

    <com.google.android.material.textfield.TextInputLayout
        style="@style/Widget.MaterialComponents.TextInputLayout.OutlinedBox.ExposedDropdownMenu"
        android:layout_width="match_parent"
        android:layout_height="wrap_content"
    >

        <AutoCompleteTextView
            android:id="@+id/auto_complete"
            android:layout_width="match_parent"
            android:layout_height="wrap_content"
            android:inputType="none"
        />

    </com.google.android.material.textfield.TextInputLayout>

</LinearLayout><|MERGE_RESOLUTION|>--- conflicted
+++ resolved
@@ -1,9 +1,5 @@
-<<<<<<< HEAD
-<?xml version="1.0" encoding="utf-8"?><!--
-=======
 <?xml version="1.0" encoding="utf-8" ?>
 <!--
->>>>>>> 80a9de18
  Copyright 2020 Google LLC
  Licensed under the Apache License, Version 2.0 (the "License");
  you may not use this file except in compliance with the License.
@@ -15,27 +11,17 @@
  See the License for the specific language governing permissions and
  limitations under the License.
 -->
-<<<<<<< HEAD
-
-<LinearLayout xmlns:android="http://schemas.android.com/apk/res/android"
-=======
 <LinearLayout
->>>>>>> 80a9de18
+    xmlns:android="http://schemas.android.com/apk/res/android"
     android:layout_width="match_parent"
     android:layout_height="wrap_content"
     android:layout_marginHorizontal="@dimen/item_margin_horizontal"
     android:layout_marginVertical="@dimen/item_margin_vertical"
-<<<<<<< HEAD
     android:orientation="vertical">
-=======
-    xmlns:android="http://schemas.android.com/apk/res/android"
->
->>>>>>> 80a9de18
 
     <LinearLayout
         android:layout_width="match_parent"
         android:layout_height="wrap_content"
-<<<<<<< HEAD
         android:orientation="horizontal">
 
         <TextView
@@ -52,22 +38,17 @@
             android:layout_marginEnd="@dimen/item_margin_horizontal" />
 
     </LinearLayout>
-=======
-    />
->>>>>>> 80a9de18
 
     <com.google.android.material.textfield.TextInputLayout
         style="@style/Widget.MaterialComponents.TextInputLayout.OutlinedBox.ExposedDropdownMenu"
         android:layout_width="match_parent"
-        android:layout_height="wrap_content"
-    >
+        android:layout_height="wrap_content">
 
         <AutoCompleteTextView
             android:id="@+id/auto_complete"
             android:layout_width="match_parent"
             android:layout_height="wrap_content"
-            android:inputType="none"
-        />
+            android:inputType="none" />
 
     </com.google.android.material.textfield.TextInputLayout>
 
