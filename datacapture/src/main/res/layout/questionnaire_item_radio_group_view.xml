--- conflicted
+++ resolved
@@ -14,16 +14,6 @@
  See the License for the specific language governing permissions and
  limitations under the License.
 -->
-<LinearLayout
-    xmlns:android="http://schemas.android.com/apk/res/android"
-    android:layout_width="match_parent"
-    android:layout_height="wrap_content"
-    android:layout_marginHorizontal="@dimen/item_margin_horizontal"
-    android:layout_marginVertical="@dimen/item_margin_vertical"
-    android:orientation="vertical"
->
-
-<<<<<<< HEAD
 <LinearLayout xmlns:android="http://schemas.android.com/apk/res/android"
     android:layout_width="match_parent"
     android:layout_height="wrap_content"
@@ -48,24 +38,11 @@
             android:layout_marginEnd="@dimen/item_margin_horizontal"
             android:layout_width="wrap_content"
             android:layout_height="wrap_content" />
-=======
-    <TextView
-        xmlns:android="http://schemas.android.com/apk/res/android"
-        android:id="@+id/radio_header"
-        android:layout_width="wrap_content"
-        android:layout_height="wrap_content"
-    />
->>>>>>> 80a9de18
 
     </LinearLayout>
 
     <RadioGroup
         android:id="@+id/radio_group"
         android:layout_width="match_parent"
-<<<<<<< HEAD
         android:layout_height="wrap_content" />
-=======
-        android:layout_height="wrap_content"
-    />
->>>>>>> 80a9de18
 </LinearLayout>