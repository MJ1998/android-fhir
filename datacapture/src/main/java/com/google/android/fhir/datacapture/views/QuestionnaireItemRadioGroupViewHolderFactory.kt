/*
 * Copyright 2020 Google LLC
 *
 * Licensed under the Apache License, Version 2.0 (the "License");
 * you may not use this file except in compliance with the License.
 * You may obtain a copy of the License at
 *
 *       http://www.apache.org/licenses/LICENSE-2.0
 *
 * Unless required by applicable law or agreed to in writing, software
 * distributed under the License is distributed on an "AS IS" BASIS,
 * WITHOUT WARRANTIES OR CONDITIONS OF ANY KIND, either express or implied.
 * See the License for the specific language governing permissions and
 * limitations under the License.
 */

package com.google.android.fhir.datacapture.views

import android.view.View
import android.view.ViewGroup
import android.widget.RadioButton
import android.widget.RadioGroup
import android.widget.TextView
import com.google.android.fhir.datacapture.R
import com.google.fhir.r4.core.Coding
import com.google.fhir.r4.core.QuestionnaireResponse

object QuestionnaireItemRadioGroupViewHolderFactory : QuestionnaireItemViewHolderFactory(
    R.layout.questionnaire_item_radio_group_view
) {
    override fun getQuestionnaireItemViewHolderDelegate() =
        object : QuestionnaireItemViewHolderDelegate {
            private lateinit var radioHeader: TextView
            private lateinit var radioGroup: RadioGroup
            private lateinit var questionnaireItemViewItem: QuestionnaireItemViewItem

            override fun init(itemView: View) {
                radioGroup = itemView.findViewById(R.id.radio_group)
                radioHeader = itemView.findViewById(R.id.radio_header)
            }

            override fun bind(questionnaireItemViewItem: QuestionnaireItemViewItem) {
                this.questionnaireItemViewItem = questionnaireItemViewItem
                val questionnaireItem = questionnaireItemViewItem.questionnaireItem
                val questionnaireResponseItemBuilder =
                    questionnaireItemViewItem.questionnaireResponseItemBuilder
                val answer =
                    questionnaireResponseItemBuilder.answerList.singleOrNull()?.value?.coding
                radioHeader.text = questionnaireItem.text.value
                radioGroup.removeAllViews()

                var index = 0
                questionnaireItem.answerOptionList.forEach {
                    radioGroup.addView(RadioButton(radioGroup.context).apply {
<<<<<<< HEAD
                        id = index++ // Use the answer option index as radio button ID
                        text = it.value.coding.display.value
=======
                        text = it.value.coding.displayValue
>>>>>>> 147bfcd2
                        layoutParams = ViewGroup.LayoutParams(
                            ViewGroup.LayoutParams.MATCH_PARENT,
                            ViewGroup.LayoutParams.WRAP_CONTENT
                        )
                        this.isChecked = it.value.coding == answer
                    })
                }
                radioGroup.setOnCheckedChangeListener { _, checkedId ->
                    questionnaireResponseItemBuilder.clearAnswer().addAnswer(
                        QuestionnaireResponse.Item.Answer.newBuilder().apply {
                            value =
                                QuestionnaireResponse.Item.Answer.ValueX.newBuilder()
                                    .apply {
                                        coding = questionnaireItem
                                            .answerOptionList[checkedId].value.coding
                                    }.build()
                        }
                    )
                }
            }
        }
}

val Coding.displayValue: String
    get() {
        val display = this.display.value
        return if (display.isEmpty()) {
            this.code.value
        } else {
            display
        }
    }<|MERGE_RESOLUTION|>--- conflicted
+++ resolved
@@ -52,12 +52,8 @@
                 var index = 0
                 questionnaireItem.answerOptionList.forEach {
                     radioGroup.addView(RadioButton(radioGroup.context).apply {
-<<<<<<< HEAD
                         id = index++ // Use the answer option index as radio button ID
-                        text = it.value.coding.display.value
-=======
                         text = it.value.coding.displayValue
->>>>>>> 147bfcd2
                         layoutParams = ViewGroup.LayoutParams(
                             ViewGroup.LayoutParams.MATCH_PARENT,
                             ViewGroup.LayoutParams.WRAP_CONTENT
