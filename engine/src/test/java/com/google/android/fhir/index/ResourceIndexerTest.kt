--- conflicted
+++ resolved
@@ -137,8 +137,7 @@
           "date",
           "Invoice.date",
           testInvoice.date.time,
-          testInvoice.date.time,
-          testInvoice.dateElement.precision
+          testInvoice.date.time
         )
       )
 
@@ -180,8 +179,7 @@
           "date",
           "Questionnaire.date",
           testQuestionnaire.date.time,
-          testQuestionnaire.date.time,
-          testQuestionnaire.dateElement.precision
+          testQuestionnaire.date.time
         )
       )
 
@@ -208,8 +206,7 @@
           "birthdate",
           "Patient.birthDate",
           testPatient.birthDateElement.value.time,
-          testPatient.birthDateElement.value.time,
-          testPatient.birthDateElement.precision
+          testPatient.birthDateElement.value.time
         )
       )
 
@@ -332,8 +329,7 @@
           "_lastUpdated",
           "Patient.meta.lastUpdated",
           InstantType("2001-09-01T23:09:09.000+05:30").value.time,
-          InstantType("2001-09-01T23:09:09.000+05:30").value.time,
-          InstantType("2001-09-01T23:09:09.000+05:30").precision
+          InstantType("2001-09-01T23:09:09.000+05:30").value.time
         )
       )
   }
@@ -390,8 +386,7 @@
           "birthdate",
           "Patient.birthDate",
           date.value.time,
-          date.value.time,
-          date.precision
+          date.precision.add(date.value,1).time
         )
       )
   }
@@ -411,14 +406,9 @@
         DateIndex(
           "date",
           "Observation.effective",
-<<<<<<< HEAD
           dateTime.value.time,
-          dateTime.value.time,
-          dateTime.precision
-=======
-          periodElement.start.time,
-          periodElement.endElement.precision.add(periodElement.end, 1).time
->>>>>>> e913acc1
+         dateTime.precision.add(dateTime.value, 1).time
+
         )
       )
   }
@@ -437,14 +427,8 @@
         DateIndex(
           "date",
           "Observation.effective",
-<<<<<<< HEAD
           instant.value.time,
-          instant.value.time,
-          instant.precision
-=======
-          dateTimeTypeElement.value.time,
-          dateTimeTypeElement.precision.add(dateTimeTypeElement.value, 1).time
->>>>>>> e913acc1
+          instant.value.time
         )
       )
   }
@@ -467,14 +451,8 @@
         DateIndex(
           "date",
           "Observation.effective",
-<<<<<<< HEAD
-          period.end.time,
           period.start.time,
-          period.startElement.precision
-=======
-          timingElement.event.minOf { it.value.time },
-          timingElement.event.maxOf { it.precision.add(it.value, 1).time }
->>>>>>> e913acc1
+          period.endElement.precision.add(period.end,1).time
         )
       )
   }
@@ -499,14 +477,8 @@
         DateIndex(
           "date",
           "Observation.effective",
-<<<<<<< HEAD
-          timing.event.maxOf { it.value.time },
           timing.event.minOf { it.value.time },
-          timing.event.maxOf { it.precision }
-=======
-          instantElement.value.time,
-          instantElement.value.time
->>>>>>> e913acc1
+          timing.event.maxOf { it.precision.add(it.value,1).time }
         )
       )
   }
@@ -618,7 +590,6 @@
   }
 
   @Test
-<<<<<<< HEAD
   fun index_observation_shouldIndexCodeableConceptToken() {
     val codeString = "1427AAAAAAAAAAAAAAAAAAAAAAAAAAAAAAAA"
     val systemString = "http://openmrs.org/concepts"
@@ -645,19 +616,6 @@
         resourceIndices.tokenIndices.any { tokenIndex ->
           tokenIndex.path.equals("Observation.code")
         }
-=======
-  fun index_patient_birthDate_shouldIndexBirthDate() {
-    val resourceIndices = ResourceIndexer.index(dateTestPatient)
-    val birthDateElement = dateTestPatient.getBirthDateElement()
-    assertThat(resourceIndices.dateIndices)
-      .contains(
-        DateIndex(
-          "birthdate",
-          "Patient.birthDate",
-          birthDateElement.value.time,
-          birthDateElement.precision.add(birthDateElement.value, 1).time
-        )
->>>>>>> e913acc1
       )
       .isFalse()
     assertThat(resourceIndices.tokenIndices.any { tokenIndex -> tokenIndex.name.equals("code") })
@@ -665,7 +623,6 @@
   }
 
   @Test
-<<<<<<< HEAD
   fun index_observation_emptyCode_shouldNotIndexCodeEmptyToken() {
     val observation =
       Observation().apply {
@@ -677,19 +634,6 @@
         resourceIndices.tokenIndices.any { tokenIndex ->
           tokenIndex.path.equals("Observation.code")
         }
-=======
-  fun index_patient_lastUpdated_shouldIndexLastUpdated() {
-    val resourceIndices = ResourceIndexer.index(lastUpdatedTestPatient)
-    val lastUpdatedElement = lastUpdatedTestPatient.getMeta().getLastUpdatedElement()
-    assertThat(resourceIndices.dateIndices)
-      .contains(
-        DateIndex(
-          "_lastUpdated",
-          "Patient.meta.lastUpdated",
-          lastUpdatedElement.getValue().getTime(),
-          lastUpdatedElement.precision.add(lastUpdatedElement.getValue(), 1).time
-        )
->>>>>>> e913acc1
       )
       .isFalse()
     assertThat(resourceIndices.tokenIndices.any { tokenIndex -> tokenIndex.name.equals("code") })
